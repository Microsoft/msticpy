"""Version file."""
<<<<<<< HEAD
VERSION = "0.6.0"
=======
VERSION = "0.6.1"
>>>>>>> 87da50f4
<|MERGE_RESOLUTION|>--- conflicted
+++ resolved
@@ -1,6 +1,2 @@
 """Version file."""
-<<<<<<< HEAD
-VERSION = "0.6.0"
-=======
-VERSION = "0.6.1"
->>>>>>> 87da50f4
+VERSION = "0.6.1"