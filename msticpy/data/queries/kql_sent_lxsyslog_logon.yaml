--- conflicted
+++ resolved
@@ -195,29 +195,6 @@
       ip_address:
         description: The source IP Address to search on
         type: str
-<<<<<<< HEAD
-  list_host_logon_failures:
-    description: All failed user logon events on a host
-    args:
-      query: *logon_failures
-    parameters:
-      host_name:
-        description: Hostname to query for
-        type: str
-    query_macros:
-      query_condition:
-        description: Hostname where clause
-        value: '| where Computer has "{host_name}"'
-  list_logon_failures:
-    description: All failed user logon events on any host
-    args:
-      query: *logon_failures
-    parameters:
-    query_macros:
-      query_condition:
-        description: Null where clause
-        value: ''
-=======
   list_logons_for_host:
     description: All logon events on a host
     args:
@@ -263,4 +240,24 @@
       host_name:
         description: Hostname to query for
         type: str
->>>>>>> f4396003
+  list_host_logon_failures:
+    description: All failed user logon events on a host
+    args:
+      query: *logon_failures
+    parameters:
+      host_name:
+        description: Hostname to query for
+        type: str
+    query_macros:
+      query_condition:
+        description: Hostname where clause
+        value: '| where Computer has "{host_name}"'
+  list_logon_failures:
+    description: All failed user logon events on any host
+    args:
+      query: *logon_failures
+    parameters:
+    query_macros:
+      query_condition:
+        description: Null where clause
+        value: ''