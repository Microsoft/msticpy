--- conflicted
+++ resolved
@@ -28,21 +28,6 @@
 __version__ = VERSION
 __author__ = "Ian Hellen"
 
-<<<<<<< HEAD
-=======
-_PROVIDER_DIR = "providers"
-
-_ENVIRONMENT_DRIVERS = {
-    DataEnvironment.AzureSentinel: KqlDriver,
-    DataEnvironment.AzureSecurityCenter: KqlDriver,
-    DataEnvironment.SecurityGraph: SecurityGraphDriver,
-    DataEnvironment.MDATP: MDATPDriver,
-    DataEnvironment.LocalData: LocalDataDriver,
-    DataEnvironment.Splunk: SplunkDriver,
-    DataEnvironment.Mordor: MordorDriver,
-}
-
->>>>>>> 3a0a1563
 
 @export
 class QueryProvider:
