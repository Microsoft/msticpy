# -------------------------------------------------------------------------
# Copyright (c) Microsoft Corporation. All rights reserved.
# Licensed under the MIT License. See License.txt in the project root for
# license information.
# --------------------------------------------------------------------------
"""Data provider sub-package."""
# flake8: noqa: F403
from .driver_base import DriverBase
from .kql_driver import KqlDriver
from .security_graph_driver import SecurityGraphDriver
from .mdatp_driver import MDATPDriver
from .local_data_driver import LocalDataDriver
from .splunk_driver import SplunkDriver
<<<<<<< HEAD
from .sumologic_driver import SumologicDriver
=======
from .mordor_driver import MordorDriver
>>>>>>> 1a040050

from ..._version import VERSION

__version__ = VERSION<|MERGE_RESOLUTION|>--- conflicted
+++ resolved
@@ -11,11 +11,8 @@
 from .mdatp_driver import MDATPDriver
 from .local_data_driver import LocalDataDriver
 from .splunk_driver import SplunkDriver
-<<<<<<< HEAD
+from .mordor_driver import MordorDriver
 from .sumologic_driver import SumologicDriver
-=======
-from .mordor_driver import MordorDriver
->>>>>>> 1a040050
 
 from ..._version import VERSION
 
