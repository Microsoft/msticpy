--- conflicted
+++ resolved
@@ -33,15 +33,10 @@
 from urllib.parse import unquote
 
 import pandas as pd
-<<<<<<< HEAD
-from ..nbtools.utility import export
-from .._version import VERSION
-=======
 import pkg_resources
 
 from .._version import VERSION
 from ..nbtools.utility import export
->>>>>>> 915dff4e
 
 __version__ = VERSION
 __author__ = "Ian Hellen"
@@ -52,8 +47,6 @@
 
 
 IoCPattern = namedtuple("IoCPattern", ["ioc_type", "comp_regex", "priority", "group"])
-<<<<<<< HEAD
-=======
 
 
 @export
@@ -95,7 +88,6 @@
         except ValueError:
             ioc_type = IoCType.unknown
         return ioc_type
->>>>>>> 915dff4e
 
 
 @export
@@ -129,11 +121,7 @@
 
     IPV4_REGEX = r"(?P<ipaddress>(?:[0-9]{1,3}\.){3}[0-9]{1,3})"
     IPV6_REGEX = r"(?<![:.\w])(?:[A-F0-9]{1,4}:){7}[A-F0-9]{1,4}(?![:.\w])"
-<<<<<<< HEAD
-    DNS_REGEX = r"((?=[a-z0-9-]{1,63}\.)[a-z0-9]+(-[a-z0-9]+)*\.){2,}[a-z]{2,63}"
-=======
     DNS_REGEX = r"((?=[a-z0-9-]{1,63}\.)[a-z0-9]+(-[a-z0-9]+)*\.){1,126}[a-z]{2,63}"
->>>>>>> 915dff4e
     # dns_regex =
     #   '\\b((?=[a-z0-9-]{1,63}\\.)[a-z0-9]+(-[a-z0-9]+)*\\.){2,}[a-z]{2,63}\\b'
 
@@ -166,35 +154,13 @@
     def __init__(self):
         """Intialize new instance of IoCExtract."""
         # IP Addresses
-<<<<<<< HEAD
-        self.add_ioc_type("ipv4", self.IPV4_REGEX, 0, "ipaddress")
-        self.add_ioc_type("ipv6", self.IPV6_REGEX, 0)
-=======
         self.add_ioc_type(IoCType.ipv4.name, self.IPV4_REGEX, 0, "ipaddress")
         self.add_ioc_type(IoCType.ipv6.name, self.IPV6_REGEX, 0)
->>>>>>> 915dff4e
 
         # Dns Domains
         # This also matches IP addresses but IPs have higher
         # priority both matching on the same substring will defer
         # to the IP regex
-<<<<<<< HEAD
-        self.add_ioc_type("dns", self.DNS_REGEX, 1)
-
-        # Http requests
-        self.add_ioc_type("url", self.URL_REGEX, 0)
-
-        # File paths
-        # Windows
-        self.add_ioc_type("windows_path", self.WINPATH_REGEX, 2)
-
-        self.add_ioc_type("linux_path", self.LXPATH_REGEX, 2)
-
-        # MD5, SHA1, SHA256 hashes
-        self.add_ioc_type("md5_hash", self.MD5_REGEX, 1, "hash")
-        self.add_ioc_type("sha1_hash", self.SHA1_REGEX, 1, "hash")
-        self.add_ioc_type("sha256_hash", self.SHA256_REGEX, 1, "hash")
-=======
         self.add_ioc_type(IoCType.dns.name, self.DNS_REGEX, 1)
 
         # Http requests
@@ -210,14 +176,10 @@
         self.add_ioc_type(IoCType.md5_hash.name, self.MD5_REGEX, 1, "hash")
         self.add_ioc_type(IoCType.sha1_hash.name, self.SHA1_REGEX, 1, "hash")
         self.add_ioc_type(IoCType.sha256_hash.name, self.SHA256_REGEX, 1, "hash")
->>>>>>> 915dff4e
 
         self.__class__.tld_index = self.get_tlds()
 
-<<<<<<< HEAD
-=======
     # Public members
->>>>>>> 915dff4e
     def add_ioc_type(
         self, ioc_type: str, ioc_regex: str, priority: int = 0, group: str = None
     ):
@@ -278,11 +240,7 @@
         src: str = None,
         data: pd.DataFrame = None,
         columns: List[str] = None,
-<<<<<<< HEAD
-        **kwargs
-=======
         **kwargs,
->>>>>>> 915dff4e
     ) -> Any:
         """
         Extract IoCs from either a string or pandas DataFrame.
@@ -373,27 +331,6 @@
             )
 
         result_columns = ["IoCType", "Observable", "SourceIndex"]
-<<<<<<< HEAD
-        result_frame = pd.DataFrame(columns=result_columns)
-        for idx, datarow in data.iterrows():
-            for col in columns:
-                ioc_results = self._scan_for_iocs(
-                    datarow[col], os_family, ioc_types_to_use
-                )
-                for result_type, result_set in ioc_results.items():
-                    if result_set:
-                        for observable in result_set:
-                            result_row = pd.Series(
-                                data=[result_type, observable, idx],
-                                index=result_columns,
-                            )
-                            result_frame = result_frame.append(
-                                result_row, ignore_index=True
-                            )
-
-        return result_frame
-
-=======
         result_rows = []
         for idx, datarow in data.iterrows():
             result_rows.extend(
@@ -427,7 +364,6 @@
                         result_rows.append(result_row)
         return result_rows
 
->>>>>>> 915dff4e
     def extract_df(
         self, data: pd.DataFrame, columns: List[str], **kwargs
     ) -> pd.DataFrame:
@@ -501,25 +437,6 @@
             )
 
         result_columns = ["IoCType", "Observable", "SourceIndex"]
-<<<<<<< HEAD
-        result_frame = pd.DataFrame(columns=result_columns)
-        for idx, datarow in data.iterrows():
-            for col in columns:
-                ioc_results = self._scan_for_iocs(
-                    datarow[col], os_family, ioc_types_to_use
-                )
-                for result_type, result_set in ioc_results.items():
-                    if result_set:
-                        for observable in result_set:
-                            result_row = pd.Series(
-                                data=[result_type, observable, idx],
-                                index=result_columns,
-                            )
-                            result_frame = result_frame.append(
-                                result_row, ignore_index=True
-                            )
-
-=======
         result_rows = []
         for idx, datarow in data.iterrows():
             result_rows.extend(
@@ -528,7 +445,6 @@
                 )
             )
         result_frame = pd.DataFrame(data=result_rows, columns=result_columns)
->>>>>>> 915dff4e
         return result_frame
 
     def validate(self, input_str: str, ioc_type: str) -> bool:
@@ -548,9 +464,6 @@
             True if match.
 
         """
-<<<<<<< HEAD
-        if ioc_type not in self._content_regex:
-=======
         if ioc_type == IoCType.file_hash.name:
             val_type = self.file_hash_type(input_str).name
         elif ioc_type == IoCType.hostname.name:
@@ -558,16 +471,11 @@
         else:
             val_type = ioc_type
         if val_type not in self._content_regex:
->>>>>>> 915dff4e
             raise KeyError(
                 "Unknown type {}. Valid types are: {}".format(
                     ioc_type, list(self._content_regex.keys())
                 )
             )
-<<<<<<< HEAD
-        rgx = self._content_regex[ioc_type]
-        return rgx.comp_regex.fullmatch(input_str) is not None
-=======
         rgx = self._content_regex[val_type]
         pattern_match = rgx.comp_regex.fullmatch(input_str)
         if val_type == "dns":
@@ -698,7 +606,6 @@
             return True
         dom_suffix = domain.split(".")[-1].upper()
         return dom_suffix in self.tld_index
->>>>>>> 915dff4e
 
     # Private methods
     def _scan_for_iocs(
@@ -729,30 +636,12 @@
                     else rgx_match.group()
                 )
 
-<<<<<<< HEAD
-                self._add_highest_pri_match(iocs_found, match_str, rgx_def)
-                if ioc_type == "url":
-                    decoded_url = unquote(match_str)
-                    for url_match in rgx_def.comp_regex.finditer(
-                        decoded_url, match_pos
-                    ):
-                        if url_match is not None:
-                            self._add_highest_pri_match(
-                                iocs_found, url_match.group(), rgx_def
-                            )
-                            self._add_highest_pri_match(
-                                iocs_found,
-                                url_match.groupdict()["host"],
-                                self._content_regex["dns"],
-                            )
-=======
                 if ioc_type == "dns" and not self._domain_has_valid_tld(match_str):
                     continue
 
                 self._add_highest_pri_match(iocs_found, match_str, rgx_def)
                 if ioc_type == "url":
                     self._check_decode_url(match_str, rgx_def, match_pos, iocs_found)
->>>>>>> 915dff4e
                 match_pos = rgx_match.end()
 
         for ioc, ioc_result in iocs_found.items():
