"""VirusTotal v3 API."""
import asyncio
from enum import Enum
from typing import Dict, List, Set

import pandas as pd
from IPython.display import HTML, display

from ..common.exceptions import MsticpyImportExtraError

try:
    import vt
    from vt_graph_api import VTGraph
    from vt_graph_api import errors as vt_graph_errs
except ImportError as imp_err:
    raise MsticpyImportExtraError(
        "Cannot use this feature without vt-py and vt-graph-api packages installed.",
        title="Error importing VirusTotal modules.",
        extra="vt3",
    ) from imp_err


class MsticpyVTNoDataError(Exception):
    """No data returned from VT API."""


class MsticpyVTGraphSaveGraphError(Exception):
    """Could not save VT Graph."""


class VTEntityType(Enum):
    """VTEntityType: Enum class for VirusTotal entity types."""

    FILE = "file"
    DOMAIN = "domain"
    IP_ADDRESS = "ip_address"
    URL = "url"


class ColumnNames(Enum):
    """Column name enum for DataFrame output."""

    ID = "id"
    TYPE = "type"
    DETECTIONS = "detections"
    SCANS = "scans"
    SOURCE = "source"
    TARGET = "target"
    RELATIONSHIP_TYPE = "relationship_type"
    SOURCE_TYPE = "source_type"
    TARGET_TYPE = "target_type"


class VTObjectProperties(Enum):
    """Enum for VT Object properties."""

    ATTRIBUTES = "attributes"
    RELATIONSHIPS = "relationship"
    LAST_ANALYSIS_STATS = "last_analysis_stats"
    MALICIOUS = "malicious"


def _make_sync(future):
    """Wait for an async call, making it sync."""
    try:
        event_loop = asyncio.get_event_loop()
    except RuntimeError:
        # Generate an event loop if there isn't any.
        event_loop = asyncio.new_event_loop()
        asyncio.set_event_loop(event_loop)
    return event_loop.run_until_complete(future)


class VTLookupV3:
    """VTLookupV3: VirusTotal lookup of IoC reports."""

    _SUPPORTED_VT_TYPES: Set[VTEntityType] = {
        VTEntityType.FILE,
        VTEntityType.URL,
        VTEntityType.IP_ADDRESS,
        VTEntityType.DOMAIN,
    }

    _MAPPING_TYPES_ENDPOINT: Dict[VTEntityType, str] = {
        VTEntityType.FILE: "files",
        VTEntityType.URL: "urls",
        VTEntityType.IP_ADDRESS: "ip_addresses",
        VTEntityType.DOMAIN: "domains",
    }

    _BASIC_PROPERTIES_PER_TYPE: Dict[VTEntityType, Set[str]] = {
        VTEntityType.FILE: {
            "type_description",
            "size",
            "first_submission_date",
            "last_submission_date",
            "times_submitted",
            "meaningful_name",
        },
        VTEntityType.URL: {
            "first_submission_date",
            "last_submission_date",
            "times_submitted",
        },
        VTEntityType.IP_ADDRESS: {"date", "country", "asn", "as_owner"},
        VTEntityType.DOMAIN: {"id", "creation_date", "last_update_date", "country"},
    }

    @property
    def supported_vt_types(self) -> List[str]:
        """
        Return list of VirusTotal supported IoC type names.

        Returns
        -------
        List[str]:
            List of VirusTotal supported IoC type names.

        """
        return [str(i_type) for i_type in self._SUPPORTED_VT_TYPES]

    @classmethod
    def _get_endpoint_name(cls, vt_type: str) -> str:
        if VTEntityType(vt_type) not in cls._SUPPORTED_VT_TYPES:
            raise KeyError(f"Property type {vt_type} not supported")

        return cls._MAPPING_TYPES_ENDPOINT[VTEntityType(vt_type)]

    @classmethod
    def _parse_vt_object(cls, vt_object: vt.object.Object) -> pd.DataFrame:
        obj_dict = vt_object.to_dict()
        if VTObjectProperties.ATTRIBUTES.value in obj_dict:
            attributes = obj_dict[VTObjectProperties.ATTRIBUTES.value]
            vt_type = VTEntityType(vt_object.type)
            if vt_type not in cls._SUPPORTED_VT_TYPES:
                raise KeyError(f"Property type {vt_type} not supported")
            obj = {
                key: attributes[key]
                for key in cls._BASIC_PROPERTIES_PER_TYPE[vt_type]
                if key in attributes
            }
            vt_df = pd.json_normalize(data=[obj])
            last_analysis_stats = attributes[
                VTObjectProperties.LAST_ANALYSIS_STATS.value
            ]
            vt_df[ColumnNames.DETECTIONS.value] = last_analysis_stats[
                VTObjectProperties.MALICIOUS.value
            ]
            vt_df[ColumnNames.SCANS.value] = sum(last_analysis_stats.values())
            # Format dates for pandas
            for date_col in ("first_submission_date", "last_submission_date"):
                if date_col in vt_df.columns:
                    vt_df[date_col.replace("_date", "")] = pd.to_datetime(
                        vt_df[date_col], unit="s", utc=True
                    )
        else:
            vt_df = pd.DataFrame()

        # Inject ID and Type columns
        vt_df[ColumnNames.ID.value] = [vt_object.id]
        vt_df[ColumnNames.TYPE.value] = [vt_object.type]
        return vt_df.set_index([ColumnNames.ID.value])

    def __init__(self, vt_key: str):
        """
        Create a new instance of VTLookupV3 class.

        Parameters
        ----------
        vt_key: str
            VirusTotal API key

        """
        self._vt_key = vt_key
        self._vt_client = vt.Client(apikey=vt_key)

    async def _lookup_ioc_async(self, observable: str, vt_type: str) -> pd.DataFrame:
        """
        Look up and single IoC observable.

        Parameters
        ----------
        observable: str
            The observable value
        vt_type: str
            The VT entity type

        Returns
        -------
            Attributes Pandas DataFrame with the properties of the entity

        Raises
        ------
        KeyError
            Unknown vt_type

        """
        if VTEntityType(vt_type) not in self._SUPPORTED_VT_TYPES:
            raise KeyError(f"Property type {vt_type} not supported")

        endpoint_name = self._get_endpoint_name(vt_type)
        try:
            response = self._vt_client.get_object(f"/{endpoint_name}/{observable}")
            return self._parse_vt_object(response)
        except vt.APIError as err:
            raise MsticpyVTNoDataError(
                "An error occurred requesting data from VirusTotal"
            ) from err

    def lookup_ioc(self, observable: str, vt_type: str) -> pd.DataFrame:
        """
        Look up and single IoC observable.

        Parameters
        ----------
        observable: str
            The observable value
        vt_type: str
            The VT entity type

        Returns
        -------
            Attributes Pandas DataFrame with the properties of the entity

        Raises
        ------
        KeyError
            Unknown vt_type

        """
        try:
            return _make_sync(self._lookup_ioc_async(observable, vt_type))
        finally:
            self._vt_client.close()

    async def _lookup_iocs_async(
        self,
        observables_df: pd.DataFrame,
        observable_column: str = ColumnNames.TARGET.value,
        observable_type_column: str = ColumnNames.TARGET_TYPE.value,
    ):
        """
        Look up and multiple IoC observables.

        Parameters
        ----------
        observables_df: pd.DataFrame
            A Pandas DataFrame, where each row is an observable
        observable_column:
            ID column of each observable
        observable_type_column:
            Type column of each observable

        Returns
        -------
            Future Attributes Pandas DataFrame with the properties of the entities

        Raises
        ------
        KeyError
            Column not found in observables_df

        """
        _observables_df = observables_df.reset_index()

        for column in [observable_column, observable_type_column]:
            if column not in _observables_df.columns:
                raise KeyError(f"Column {column} not found in observables_df")

        observables_list = _observables_df[observable_column]
        types_list = _observables_df[observable_type_column]
        dfs_futures = []
        for observable, observable_type in zip(observables_list, types_list):
            try:
                ioc_df_future = self._lookup_ioc_async(observable, observable_type)
                dfs_futures.append(ioc_df_future)
            except KeyError:
                print(
                    "ERROR\t It was not possible to obtain results for",
                    f"{observable_type} {observable}",
                )
        dfs = await asyncio.gather(*dfs_futures)
        return pd.concat(dfs) if dfs else pd.DataFrame()

    def lookup_iocs(
        self,
        observables_df: pd.DataFrame,
        observable_column: str = ColumnNames.TARGET.value,
        observable_type_column: str = ColumnNames.TARGET_TYPE.value,
    ):
        """
        Look up and multiple IoC observables.

        Parameters
        ----------
        observables_df: pd.DataFrame
            A Pandas DataFrame, where each row is an observable
        observable_column:
            ID column of each observable
        observable_type_column:
            Type column of each observable

        Returns
        -------
            Attributes Pandas DataFrame with the properties of the entities

        """
        try:
            return _make_sync(
                self._lookup_iocs_async(
                    observables_df, observable_column, observable_type_column
                )
            )
        finally:
            self._vt_client.close()

    async def _lookup_ioc_relationships_async(
        self, observable: str, vt_type: str, relationship: str, limit: int = None
    ):
        """
        Look up and single IoC observable relationships.

        Parameters
        ----------
        observable: str
            The observable value
        vt_type: str
            The VT entity type
        relationship: str
            Desired relationship
        limit: int
            Relations limit

        Returns
        -------
            Future Relationship Pandas DataFrame with the relationships of the entity

        Raises
        ------
        KeyError
            Unknown vt_type

        """
        if VTEntityType(vt_type) not in self._SUPPORTED_VT_TYPES:
            raise KeyError(f"Property type {vt_type} not supported")

        endpoint_name = self._get_endpoint_name(vt_type)
        response: vt.object.Object

        if limit is None:
            try:
                response = self._vt_client.get_object(
                    f"/{endpoint_name}/{observable}?relationship_counters=true"
                )
                relationships = response.relationships
                limit = (
                    relationships[relationship]["meta"]["count"]
                    if relationship in relationships
                    else 0
                )
            except KeyError:
                print(
                    f"ERROR: Could not obtain relationship limit for {vt_type} {observable}"
                )
                return pd.DataFrame()

        if limit == 0 or limit is None:
            return pd.DataFrame()

        try:
            # print(f"Obtaining {limit} relationships for {vt_type} {observable}")
            response = self._vt_client.iterator(
                f"/{endpoint_name}/{observable}/relationships/{relationship}",
                batch_size=40,
                limit=limit,
            )
            vt_objects = [self._parse_vt_object(r) for r in response]
            result_df = pd.concat(vt_objects) if vt_objects else pd.DataFrame()

            if vt_objects:
                # Inject source and target columns
                result_df[ColumnNames.SOURCE.value] = observable
                result_df[ColumnNames.SOURCE_TYPE.value] = VTEntityType(vt_type).value
                result_df[ColumnNames.RELATIONSHIP_TYPE.value] = relationship
                result_df.reset_index(inplace=True)
                result_df.rename(
                    columns={
                        ColumnNames.ID.value: ColumnNames.TARGET.value,
                        ColumnNames.TYPE.value: ColumnNames.TARGET_TYPE.value,
                    },
                    inplace=True,
                )
                result_df.set_index(
                    [ColumnNames.SOURCE.value, ColumnNames.TARGET.value], inplace=True
                )
        except vt.APIError as err:
            raise MsticpyVTNoDataError(
                "An error occurred requesting data from VirusTotal"
            ) from err

        return result_df

    def lookup_ioc_relationships(
        self, observable: str, vt_type: str, relationship: str, limit: int = None
    ) -> pd.DataFrame:
        """
        Look up and single IoC observable relationships.

        Parameters
        ----------
        observable: str
            The observable value
        vt_type: str
            The VT entity type
        relationship: str
            Desired relationship
        limit: int
            Relations limit

        Returns
        -------
            Relationship Pandas DataFrame with the relationships of the entity

        """
        try:
            return _make_sync(
                self._lookup_ioc_relationships_async(
                    observable, vt_type, relationship, limit
                )
            )
        finally:
            self._vt_client.close()

    async def _lookup_iocs_relationships_async(
        self,
        observables_df: pd.DataFrame,
        relationship: str,
        observable_column: str = ColumnNames.TARGET.value,
        observable_type_column: str = ColumnNames.TARGET_TYPE.value,
        limit: int = None,
    ) -> pd.DataFrame:
        """
        Look up and single IoC observable relationships.

        Parameters
        ----------
        observables_df: pd.DataFrame
            A Pandas DataFrame, where each row is an observable
        relationship: str
            Desired relationship
        observable_column:
            ID column of each observable
        observable_type_column:
            Type column of each observable.
        limit: int
            Relations limit

        Returns
        -------
            Future Relationship Pandas DataFrame with the relationships of each observable.

        Raises
        ------
        KeyError
            Column not found in observables_df

        """
        _observables_df = observables_df.reset_index()

        for column in [observable_column, observable_type_column]:
            if column not in _observables_df.columns:
                raise KeyError(f"Column {column} not found in observables df")

        observables_list = _observables_df[observable_column]
        types_list = _observables_df[observable_type_column]
        dfs_futures = []

        for observable, observable_type in zip(observables_list, types_list):
            try:
                result_df_future = self._lookup_ioc_relationships_async(
                    observable, observable_type, relationship, limit
                )
                dfs_futures.append(result_df_future)
            except KeyError:
                print(
                    "ERROR:\t It was not possible to get the data for",
                    f"{observable_type} {observable}",
                )
        dfs = await asyncio.gather(*dfs_futures)
        return pd.concat(dfs) if len(dfs) > 0 else pd.DataFrame()

    def lookup_iocs_relationships(
        self,
        observables_df: pd.DataFrame,
        relationship: str,
        observable_column: str = ColumnNames.TARGET.value,
        observable_type_column: str = ColumnNames.TARGET_TYPE.value,
        limit: int = None,
    ) -> pd.DataFrame:
        """
        Look up and single IoC observable relationships.

        Parameters
        ----------
        observables_df: pd.DataFrame
            A Pandas DataFrame, where each row is an observable
        relationship: str
            Desired relationship
        observable_column:
            ID column of each observable
        observable_type_column:
            Type column of each observable.
        limit: int
            Relations limit

        Returns
        -------
            Relationship Pandas DataFrame with the relationships of each observable.

        """
        try:
            return _make_sync(
                self._lookup_iocs_relationships_async(
                    observables_df,
                    relationship,
                    observable_column,
                    observable_type_column,
                    limit,
                )
            )

<<<<<<< HEAD
        return pd.concat(dfs) if dfs else pd.DataFrame()
=======
        finally:
            self._vt_client.close()
>>>>>>> 0c557d54

    def create_vt_graph(
        self, relationship_dfs: List[pd.DataFrame], name: str, private: bool
    ) -> str:
        """
        Create a VirusTotal Graph with a set of Relationship DataFrames.

        Parameters
        ----------
        relationship_dfs:
            List of Relationship DataFrames
        name:
            New graph name
        private
            Indicates if the Graph is private or not.

        Returns
        -------
            Graph ID

        Raises
        ------
            ValueError when private is not indicated.
            ValueError when there are no relationship DataFrames
            MsticpyVTGraphSaveGraphError when Graph can not be saved

        """
        if not relationship_dfs:
            raise ValueError("There are no relationship DataFrames")

        if not isinstance(private, bool):
            raise ValueError("Please indicate if Graph is private or not")

        concatenated_df = pd.concat(relationship_dfs).reset_index()

        # Create nodes DF, with source and target
        sources_df = (
            concatenated_df.groupby(ColumnNames.SOURCE.value)[
                ColumnNames.SOURCE_TYPE.value
            ]
            .first()
            .reset_index()
            .rename(
                columns={
                    ColumnNames.SOURCE.value: ColumnNames.ID.value,
                    ColumnNames.SOURCE_TYPE.value: ColumnNames.TYPE.value,
                }
            )
        )

        target_df = (
            concatenated_df.groupby(ColumnNames.TARGET.value)[
                ColumnNames.TARGET_TYPE.value
            ]
            .first()
            .reset_index()
            .rename(
                columns={
                    ColumnNames.TARGET.value: ColumnNames.ID.value,
                    ColumnNames.TARGET_TYPE.value: ColumnNames.TYPE.value,
                }
            )
        )

        nodes_df = pd.concat([sources_df, target_df])

        graph = VTGraph(self._vt_key, name=name, private=private)

        nodes = [
            {
                "node_id": row[ColumnNames.ID.value],
                "node_type": row[ColumnNames.TYPE.value],
            }
            for _, row in nodes_df.iterrows()
        ]

        graph.add_nodes(nodes)

        for _, row in concatenated_df.iterrows():
            graph.add_link(
                source_node=row[ColumnNames.SOURCE.value],
                target_node=row[ColumnNames.TARGET.value],
                connection_type=row[ColumnNames.RELATIONSHIP_TYPE.value],
            )
        try:
            graph.save_graph()
        except vt_graph_errs.SaveGraphError as graph_err:
            raise MsticpyVTGraphSaveGraphError(
                "Could not save Graph. %s" % ""
                if not private
                else "Please check you have Private Graph premium feature enabled in"
                "your subscription. It is possible to create public Graphs"
                "with 'private=False' input argument"
            ) from graph_err

        return graph.graph_id

    @staticmethod
    def render_vt_graph(graph_id: str, width: int = 800, height: int = 600):
        """
        Display a VTGraph in a Jupyter Notebook.

        Parameters
        ----------
        graph_id:
            Graph ID
        width
            Graph width.
        height
            Graph height

        """
        display(
            HTML(
                f"""
              <iframe
                src="https://www.virustotal.com/graph/embed/{graph_id}"
                width="{width}"
                height="{height}">
              </iframe>

            """
            )
        )

    def get_object(self, vt_id: str, vt_type: str) -> pd.DataFrame:
        """
        Return the full VT object as a DataFrame.

        Parameters
        ----------
        vt_id : str
            The ID of the object
        vt_type : str
            The type of object to query.

        Returns
        -------
        pd.DataFrame
            Single column DataFrame with attribute names as
            index and values as data column.

        Raises
        ------
        KeyError
            Unrecognized VT Type
        MsticpyVTNoDataError
            Error requesting data from VT.

        """
        if VTEntityType(vt_type) not in self._SUPPORTED_VT_TYPES:
            raise KeyError(f"Property type {vt_type} not supported")

        endpoint_name = self._get_endpoint_name(vt_type)
        try:
            response: vt.object.Object = self._vt_client.get_object(
                f"/{endpoint_name}/{vt_id}"
            )
            return pd.DataFrame(data=response.to_dict()).drop(columns=["id", "type"])
        except vt.APIError as err:
            raise MsticpyVTNoDataError(
                "An error occurred requesting data from VirusTotal"
            ) from err
        finally:
            self._vt_client.close()<|MERGE_RESOLUTION|>--- conflicted
+++ resolved
@@ -529,12 +529,8 @@
                 )
             )
 
-<<<<<<< HEAD
-        return pd.concat(dfs) if dfs else pd.DataFrame()
-=======
         finally:
             self._vt_client.close()
->>>>>>> 0c557d54
 
     def create_vt_graph(
         self, relationship_dfs: List[pd.DataFrame], name: str, private: bool
