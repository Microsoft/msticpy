# -------------------------------------------------------------------------
# Copyright (c) Microsoft Corporation. All rights reserved.
# Licensed under the MIT License. See License.txt in the project root for
# license information.
# --------------------------------------------------------------------------
"""Query helper definitions."""
from abc import ABC, abstractmethod
from enum import Enum
from typing import List, Union, Optional

import attr
from attr import Factory

from .utility import export
from .._version import VERSION

__version__ = VERSION
__author__ = "Ian Hellen"

__all__ = ["KqlQuery"]


@export
class DataFamily(Enum):
    """
    Enumeration of data families.

    Used to identify which queries are relevant for which
    data sources.
    """

    WindowsSecurity = 1
    LinuxSecurity = 2
    SecurityAlert = 3
    SecurityGraphAlert = 4
    LinuxSyslog = 5

    @classmethod
    def parse(cls, value: Union[str, int]) -> Optional["DataFamily"]:
        """
        Convert string or int to enum.

        Parameters
        ----------
        value : Union[str, int]
            value to parse

        """
        if isinstance(value, cls):
            return value

        parsed_enum = None
        if isinstance(value, str):
            try:
                parsed_enum = cls[value]
            except KeyError:
                pass
        if isinstance(value, int):
            parsed_enum = cls(value)
        return parsed_enum


@export
class DataEnvironment(Enum):
    """
    Enumeration of data environments.

    Used to identify which queries are relevant for which
    data sources.
    """

    LogAnalytics = 1
    Kusto = 2
    AzureSecurityCenter = 3
    SecurityGraph = 4

    @classmethod
    def parse(cls, value: Union[str, int]) -> Optional["DataEnvironment"]:
        """
        Convert string or int to enum.

        Parameters
        ----------
        value : Union[str, int]
            value to parse

        """
        if isinstance(value, cls):
            return value

        parsed_enum = None
        if isinstance(value, str):
            try:
                parsed_enum = cls[value]
            except KeyError:
                pass
        if isinstance(value, int):
            parsed_enum = cls(value)
        return parsed_enum


<<<<<<< HEAD
# pylint: disable=too-many-public-methods, too-few-public-methods
=======
# pylint: disable=too-few-public-methods
>>>>>>> 915dff4e
@export
class QueryParamProvider(ABC):
    """
    Abstract type for QueryParamProvider.

    Method query_params must be overridden by derived classes.

    """

    @property
    @abstractmethod
    def query_params(self):
        """
        Return dict of query parameters.

        These parameters are sourced in the object
        implementing this method.

        Returns
        -------
            dict -- dictionary of query parameter values.

        """
        return {}


# Query definition
<<<<<<< HEAD
# pylint: disable=too-many-public-methods, too-few-public-methods
=======
# pylint: disable=too-few-public-methods
>>>>>>> 915dff4e
@attr.s(auto_attribs=True)
class KqlQuery:
    """KqlQuery definition."""

    name: str = ""
    query: str = ""
    description: str = ""
    data_source: str = ""
    data_families: List[DataFamily] = Factory(list)
    data_environments: List[DataEnvironment] = Factory(list)
    optional_params: List[str] = Factory(list)<|MERGE_RESOLUTION|>--- conflicted
+++ resolved
@@ -99,11 +99,7 @@
         return parsed_enum
 
 
-<<<<<<< HEAD
-# pylint: disable=too-many-public-methods, too-few-public-methods
-=======
 # pylint: disable=too-few-public-methods
->>>>>>> 915dff4e
 @export
 class QueryParamProvider(ABC):
     """
@@ -131,11 +127,7 @@
 
 
 # Query definition
-<<<<<<< HEAD
-# pylint: disable=too-many-public-methods, too-few-public-methods
-=======
 # pylint: disable=too-few-public-methods
->>>>>>> 915dff4e
 @attr.s(auto_attribs=True)
 class KqlQuery:
     """KqlQuery definition."""
