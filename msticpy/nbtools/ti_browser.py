# -------------------------------------------------------------------------
# Copyright (c) Microsoft Corporation. All rights reserved.
# Licensed under the MIT License. See License.txt in the project root for
# license information.
# --------------------------------------------------------------------------
"""Threat Intel Results Browser."""
import pprint
from typing import List, Optional
import pprint
import pandas as pd
from IPython.core.display import HTML
<<<<<<< HEAD

=======
>>>>>>> b390498a

from .._version import VERSION
from .nbwidgets import SelectItem

__version__ = VERSION
__author__ = "Ian Hellen"


def browse_results(
    data: pd.DataFrame, severities: Optional[List[str]] = None, **kwargs
) -> SelectItem:
    """
    Return TI Results list browser.

    Parameters
    ----------
    data : pd.DataFrame
        TI Results data from TIProviders
    severities : Optional[List[str]], optional
        A list of the severity classes to show.
        By default these are ['warning', 'high'].
        Pass ['information', 'warning', 'high'] to see all
        results.

    Other Parameters
    ----------------
    kwargs :
        passed to SelectItem constuctor.

    Returns
    -------
    SelectItem
        SelectItem browser for TI Data.

    """
    if "height" not in kwargs:
        kwargs["height"] = "300px"

    opts = get_ti_select_options(ti_data=data, severities=severities)
    disp_func = ti_details_display(ti_data=data)
    return SelectItem(item_dict=opts, action=disp_func, **kwargs)


def get_ti_select_options(ti_data: pd.DataFrame, severities: List[str] = None):
    """Get SelectItem options for TI data."""
    ti_agg_df = _create_ti_agg_list(ti_data, severities)
    return dict(
        ti_agg_df.reset_index()
        .apply(
            lambda x: (
                f"{x.Ioc:<40} type: {x.IocType:<10}  (sev: {x.Severity})"
                + f"  providers: {x.Providers}",
                (x.Ioc, x.Providers),
            ),
            axis=1,
        )
        .values
    )


def _create_ti_agg_list(ti_data: pd.DataFrame, severities: List[str] = None):
    """Aggregate ti results on IoC for multiple providers."""
    if not severities:
        severities = ["warning", "high"]
    ti_data["Details"] = ti_data.apply(lambda x: _label_col_dict(x, "Details"), axis=1)

    return (
        ti_data[ti_data["Severity"].isin(severities)]
        .groupby(["Ioc", "IocType", "Severity"])
        .agg(
            Providers=pd.NamedAgg(
                column="Provider", aggfunc=lambda x: x.unique().tolist()
            ),
            Details=pd.NamedAgg(column="Details", aggfunc=lambda x: x.tolist()),
            Responses=pd.NamedAgg(column="RawResult", aggfunc=lambda x: x.tolist()),
            References=pd.NamedAgg(
                column="Reference", aggfunc=lambda x: x.unique().tolist()
            ),
        )
        .reset_index()
    )


def _label_col_dict(row: pd.Series, column: str):
    """Add label from the Provider column to the details."""
    if not isinstance(row[column], dict):
        return row[column]
    return (
        {row.Provider: row[column]} if row.Provider not in row[column] else row[column]
    )


def ti_details_display(ti_data):
    """Return TI Details display function."""

    def get_ti_details(ioc_prov):
        """Display TI records from individual TI entry."""
        ioc, provs = ioc_prov
        results = []
        h2_style = "border: 1px solid;background-color: DarkGray; padding: 6px"
        h3_style = "background-color: SteelBlue; padding: 6px"
        results.append(f"<h2 style='{h2_style}'>{ioc}</h2>")
        for prov in provs:
            ioc_match = ti_data[
                (ti_data["Ioc"] == ioc) & (ti_data["Provider"] == prov)
            ].iloc[0]
            results.append(
                f"<h3 style='{h3_style}'>Type: '{ioc_match.IocType}', Provider: {prov}, "
                + f"severity: {ioc_match.Severity}</h3>"
            )
            results.append("<h4>Details</h4>")
            results.append(_ti_detail_table(ioc_match.Details))
            results.append(
                f"<h4>Reference: </h4><a href='{ioc_match.Reference}'>"
                + f"{ioc_match.Reference}</a><br>"
            )

            results.append("<hr>")
            results.append("<h4>Raw Results</h4>")
            results.append(raw_results(ioc_match.RawResult))
        return HTML("".join(results))

    return get_ti_details


def raw_results(raw_result: str) -> str:
    """Create pre-formatted details for raw results."""
    fmt_details = (
        pprint.pformat(raw_result).replace("\n", "<br>").replace(" ", "&nbsp;")
    )
    return f"""
        <details>
        <summary> <u>Raw results from provider...</u></summary>
        <pre  style="font-size:11px">{fmt_details}</pre>
        </details>
        """


_TI_TABLE_STYLE = """
<style>
    .tb_ti_res {border-collapse: collapse; width: 60%; border: 1px solid #ddd !important;}
    .cell_ti {border: 1px solid #ddd !important;
        text-align: left !important; padding: 5px !important; height: 12px}
    .cell_ti_first {border: 1px solid #ddd !important; width: 25%;
        text-align: left !important; padding: 5px !important; height: 12px}
</style>
"""


def _ti_detail_table(detail_dict: dict) -> str:
    """Return table of ti details."""
    return "".join(
        [
            _TI_TABLE_STYLE,
            "<table class='tb_ti_res'>",
            *_dict_to_html(detail_dict),
            "</table>",
        ]
    )


def _dict_to_html(detail_dict):
    html_txt = []
    if not isinstance(detail_dict, dict):
        return detail_dict
    for key, val in detail_dict.items():
        html_txt.append(f"<tr class='cell_ti'><td class='cell_ti_first'>{key}</td>")
        if not isinstance(val, dict):
            html_txt.append(f"<td class='cell_ti'>{val}</td></tr>")
        else:
            html_txt.extend(_dict_to_html(val))
            html_txt.append("</tr>")
    return html_txt<|MERGE_RESOLUTION|>--- conflicted
+++ resolved
@@ -9,10 +9,6 @@
 import pprint
 import pandas as pd
 from IPython.core.display import HTML
-<<<<<<< HEAD
-
-=======
->>>>>>> b390498a
 
 from .._version import VERSION
 from .nbwidgets import SelectItem
