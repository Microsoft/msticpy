--- conflicted
+++ resolved
@@ -12,11 +12,7 @@
 
 # pylint: enable=locally-disabled, unused-import
 from .utility import export
-<<<<<<< HEAD
-from .entityschema import IpAddress
-=======
 from .entityschema import IpAddress, GeoLocation
->>>>>>> 29a5dcf4
 from .._version import VERSION
 
 __version__ = VERSION
@@ -113,13 +109,9 @@
             popup_text = "{loc_props}<br>{IP}".format(
                 IP=ip_entity.Address, loc_props=loc_props
             )
-<<<<<<< HEAD
             tooltip_text = "{City}, {CountryName}".format(
                 **ip_entity.Location.properties
             )
-=======
-            tooltip_text = "{City}, {CountryName}".format(**ip_entity.Location.properties)
->>>>>>> 29a5dcf4
 
             if ip_entity.AdditionalData:
                 addl_props = ", ".join(
