--- conflicted
+++ resolved
@@ -5,11 +5,7 @@
 # --------------------------------------------------------------------------
 """Reads pivot registration config files."""
 import importlib
-<<<<<<< HEAD
-from typing import Any, Dict, Type
-=======
 from typing import Any, Callable, Dict, Type
->>>>>>> df194b24
 import warnings
 
 import yaml
