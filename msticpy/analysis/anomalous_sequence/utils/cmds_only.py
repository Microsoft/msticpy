# -------------------------------------------------------------------------
# Copyright (c) Microsoft Corporation. All rights reserved.
# Licensed under the MIT License. See License.txt in the project root for
# license information.
# --------------------------------------------------------------------------
"""Helper module for computations when each session is a list of strings."""

from collections import defaultdict
<<<<<<< HEAD
from typing import Tuple, List, Union, Dict, Any
=======
from typing import Tuple, List, Union, DefaultDict
>>>>>>> 3309b464

import numpy as np

from ..utils.data_structures import StateMatrix
from ....common.utility import MsticpyException


<<<<<<< HEAD
def compute_counts(  # nosec
    sessions: List[List[str]],
    start_token: str = "##START##",
    end_token: str = "##END##",
    unk_token: str = "##UNK##",
=======
def compute_counts(
    sessions: List[List[str]], start_token: str, end_token: str, unk_token: str,
>>>>>>> 3309b464
) -> Tuple[StateMatrix, StateMatrix]:
    """
    Compute counts of individual commands and of sequences of two commands.

    Laplace smoothing is applied to the counts.
    This is so we shift some of the probability mass from the very probable
    commands and command sequences to the unseen and very unlikely commands
    and command sequences. The `unk_token` means we can handle unseen
    commands and sequences of commands



    Parameters
    ----------
    sessions: List[List[str]]
        each session is a list of commands (strings)
        an example session:
            ['Set-User', 'Set-Mailbox']
    start_token: str
        dummy command to signify the start of a session (e.g. "##START##")
    end_token: str
        dummy command to signify the end of a session (e.g. "##END##")
    unk_token: str
        dummy command to signify an unseen command (e.g. "##UNK##")

    Returns
    -------
    tuple of counts:
        individual command counts,
        sequence command (length 2) counts

    """
    if not start_token != end_token != unk_token:
        raise MsticpyException(
            "start_token, end_token, unk_tokens should all be set to something "
            "different"
        )

<<<<<<< HEAD
    seq1_counts: Dict[Any, Any] = defaultdict(lambda: 0)
    seq2_counts: Dict[Any, Any] = defaultdict(lambda: defaultdict(lambda: 0))
=======
    seq1_counts: DefaultDict[str, int] = defaultdict(lambda: 0)
    seq2_counts: DefaultDict[str, DefaultDict[str, int]] = defaultdict(
        lambda: defaultdict(lambda: 0)
    )
>>>>>>> 3309b464

    for session in sessions:
        prev = start_token
        seq1_counts[prev] += 1
        for cmd in session:
            seq1_counts[cmd] += 1
            seq2_counts[prev][cmd] += 1
            prev = cmd
        seq2_counts[prev][end_token] += 1
        seq1_counts[end_token] += 1

    # apply laplace smoothing
    cmds = list(seq1_counts.keys()) + [unk_token]
    for cmd1 in cmds:
        for cmd2 in cmds:
            if cmd1 != end_token and cmd2 != start_token:
                seq1_counts[cmd1] += 1
                seq2_counts[cmd1][cmd2] += 1
                seq1_counts[cmd2] += 1

    # remove start token from prior counts
    # seq1_counts.pop(start_token)

    seq1_counts_st = StateMatrix(states=seq1_counts, unk_token=unk_token)
    seq2_counts_st = StateMatrix(states=seq2_counts, unk_token=unk_token)

    return seq1_counts_st, seq2_counts_st


# pylint: disable=too-many-arguments, too-many-branches
def compute_likelihood_window(
    window: List[str],
    prior_probs: Union[StateMatrix, dict],
    trans_probs: Union[StateMatrix, dict],
    use_start_token: bool,
    use_end_token: bool,
    start_token: str = None,
    end_token: str = None,
) -> float:
    """
    Compute the likelihood of the input `window`.

    Parameters
    ----------
    window: List[str]
        part or all of a session, where a session is a list of commands (strings)
        an example session:
            ['Set-User', 'Set-Mailbox']
    prior_probs: Union[StateMatrix, dict]
        computed probabilities of individual commands
    trans_probs: Union[StateMatrix, dict]
        computed probabilities of sequences of commands (length 2)
    use_start_token: bool
        if set to True, the start_token will be prepended to the window
        before the likelihood calculation is done
    use_end_token: bool
        if set to True, the end_token will be appended to the window
        before the likelihood calculation is done
    start_token: str
        dummy command to signify the start of the session (e.g. "##START##")
    end_token: str
        dummy command to signify the end of the session (e.g. "##END##")

    Returns
    -------
    likelihood of the window

    """
    if use_start_token:
        if start_token is None:
            raise MsticpyException(
                "start_token should not be None, when use_start_token is True"
            )
    if use_end_token:
        if end_token is None:
            raise MsticpyException(
                "end_token should not be None, when use_end_token is True"
            )

    w_len = len(window)
    if w_len == 0:
        return np.nan
    prob = 1

    cur = window[0]
    if use_start_token:
        prob *= trans_probs[start_token][cur]
    else:
        prob *= prior_probs[cur]

    for i in range(1, w_len):
        prev, cur = window[i - 1], window[i]
        prob *= trans_probs[prev][cur]

    if use_end_token:
        prob *= trans_probs[cur][end_token]

    return prob


<<<<<<< HEAD
# pylint: disable=too-many-arguments
# pylint: disable=too-many-locals, too-many-branches
=======
# pylint: disable=too-many-locals, too-many-arguments, too-many-branches
>>>>>>> 3309b464
def compute_likelihood_windows_in_session(
    session: List[str],
    prior_probs: Union[StateMatrix, dict],
    trans_probs: Union[StateMatrix, dict],
    window_len: int,
    use_start_end_tokens: bool,
    start_token: str = None,
    end_token: str = None,
    use_geo_mean: bool = False,
) -> List[float]:
    """
<<<<<<< HEAD
    Compute the likelihoods of a sliding window of length `window_len` in the session.
=======
    Compute the likelihoods of a sliding window of length `window_len` throughout the session.
>>>>>>> 3309b464

    Parameters
    ----------
    session: List[str]
        list of commands (strings)
        an example session:
            ['Set-User', 'Set-Mailbox']
    prior_probs: Union[StateMatrix, dict]
        computed probabilities of individual commands
    trans_probs: Union[StateMatrix, dict]
        computed probabilities of sequences of commands (length 2)
    window_len: int
        length of sliding window for likelihood calculations
    use_start_end_tokens: bool
        if True, then `start_token` and `end_token` will be prepended and appended to the
        session respectively before the calculations are done
    start_token: str
        dummy command to signify the start of the session (e.g. "##START##")
    end_token: str
        dummy command to signify the end of the session (e.g. "##END##")
    use_geo_mean: bool
        if True, then each of the likelihoods of the sliding windows will be
        raised to the power of (1/`window_len`)

    Returns
    -------
    list of likelihoods

    """
    if use_start_end_tokens:
        if start_token is None or end_token is None:
            raise MsticpyException(
                "start_token and end_token should not be set to None when "
                "use_start_end_tokens is set to True"
            )

    likelihoods = []
    sess = session.copy()
<<<<<<< HEAD
    if use_start_end_tokens and end_token:
        sess += [end_token]
    end = len(sess) - window_len
    for i in range(end + 1):
        window = sess[i : i + window_len]  # noqa: E203
=======
    if use_start_end_tokens:
        sess += [str(end_token)]
    end = len(sess) - window_len
    for i in range(end + 1):
        window = sess[i: i + window_len]
>>>>>>> 3309b464
        if i == 0:
            use_start = use_start_end_tokens
        else:
            use_start = False
        lik = compute_likelihood_window(
            window=window,
            prior_probs=prior_probs,
            trans_probs=trans_probs,
            use_start_token=use_start,
            use_end_token=False,
            start_token=start_token,
            end_token=end_token,
        )
        if use_geo_mean:
            k = window_len
            lik = lik ** (1 / k)
        likelihoods.append(lik)

    return likelihoods


# pylint: disable=too-many-arguments
def rarest_window_session(
    session: List[str],
    prior_probs: Union[StateMatrix, dict],
    trans_probs: Union[StateMatrix, dict],
    window_len: int,
    use_start_end_tokens: bool,
    start_token: str,
    end_token: str,
    use_geo_mean: bool = False,
) -> Tuple[List[str], float]:
    """
<<<<<<< HEAD
    Find and compute likelihood of the rarest window in the session.
=======
    Find and compute the likelihood of the rarest window of length `window_len` from the session.
>>>>>>> 3309b464

    Parameters
    ----------
    session: List[str]
        list of commands (strings)
        an example session:
            ['Set-User', 'Set-Mailbox']
    prior_probs: Union[StateMatrix, dict]
        computed probabilities of individual commands
    trans_probs: Union[StateMatrix, dict]
        computed probabilities of sequences of commands (length 2)
    window_len: int
        length of sliding window for likelihood calculations
    use_start_end_tokens: bool
        if True, then `start_token` and `end_token` will be prepended
        and appended to the session respectively before the calculations are done
    start_token: str
        dummy command to signify the start of the session (e.g. "##START##")
    end_token: str
        dummy command to signify the end of the session (e.g. "##END##")
    use_geo_mean: bool
        if True, then each of the likelihoods of the sliding windows will be
        raised to the power of (1/`window_len`)

    Returns
    -------
    (rarest window part of the session, likelihood of the rarest window)

    """
    likelihoods = compute_likelihood_windows_in_session(
        session=session,
        prior_probs=prior_probs,
        trans_probs=trans_probs,
        window_len=window_len,
        use_start_end_tokens=use_start_end_tokens,
        start_token=start_token,
        end_token=end_token,
        use_geo_mean=use_geo_mean,
    )
    if len(likelihoods) == 0:
        return [], np.nan
    min_lik = min(likelihoods)
    ind = likelihoods.index(min_lik)
<<<<<<< HEAD
    return session[ind : ind + window_len], min_lik  # noqa: E203
=======
    return session[ind: ind + window_len], min_lik
>>>>>>> 3309b464
<|MERGE_RESOLUTION|>--- conflicted
+++ resolved
@@ -6,11 +6,7 @@
 """Helper module for computations when each session is a list of strings."""
 
 from collections import defaultdict
-<<<<<<< HEAD
-from typing import Tuple, List, Union, Dict, Any
-=======
 from typing import Tuple, List, Union, DefaultDict
->>>>>>> 3309b464
 
 import numpy as np
 
@@ -18,16 +14,8 @@
 from ....common.utility import MsticpyException
 
 
-<<<<<<< HEAD
 def compute_counts(  # nosec
-    sessions: List[List[str]],
-    start_token: str = "##START##",
-    end_token: str = "##END##",
-    unk_token: str = "##UNK##",
-=======
-def compute_counts(
-    sessions: List[List[str]], start_token: str, end_token: str, unk_token: str,
->>>>>>> 3309b464
+    sessions: List[List[str]], start_token: str, end_token: str, unk_token: str
 ) -> Tuple[StateMatrix, StateMatrix]:
     """
     Compute counts of individual commands and of sequences of two commands.
@@ -66,15 +54,10 @@
             "different"
         )
 
-<<<<<<< HEAD
-    seq1_counts: Dict[Any, Any] = defaultdict(lambda: 0)
-    seq2_counts: Dict[Any, Any] = defaultdict(lambda: defaultdict(lambda: 0))
-=======
     seq1_counts: DefaultDict[str, int] = defaultdict(lambda: 0)
     seq2_counts: DefaultDict[str, DefaultDict[str, int]] = defaultdict(
         lambda: defaultdict(lambda: 0)
     )
->>>>>>> 3309b464
 
     for session in sessions:
         prev = start_token
@@ -175,12 +158,8 @@
     return prob
 
 
-<<<<<<< HEAD
-# pylint: disable=too-many-arguments
+# pylint: disable=too-many-locals, too-many-arguments, too-many-branches
 # pylint: disable=too-many-locals, too-many-branches
-=======
-# pylint: disable=too-many-locals, too-many-arguments, too-many-branches
->>>>>>> 3309b464
 def compute_likelihood_windows_in_session(
     session: List[str],
     prior_probs: Union[StateMatrix, dict],
@@ -192,11 +171,7 @@
     use_geo_mean: bool = False,
 ) -> List[float]:
     """
-<<<<<<< HEAD
     Compute the likelihoods of a sliding window of length `window_len` in the session.
-=======
-    Compute the likelihoods of a sliding window of length `window_len` throughout the session.
->>>>>>> 3309b464
 
     Parameters
     ----------
@@ -235,19 +210,11 @@
 
     likelihoods = []
     sess = session.copy()
-<<<<<<< HEAD
     if use_start_end_tokens and end_token:
-        sess += [end_token]
+        sess += [str(end_token)]
     end = len(sess) - window_len
     for i in range(end + 1):
         window = sess[i : i + window_len]  # noqa: E203
-=======
-    if use_start_end_tokens:
-        sess += [str(end_token)]
-    end = len(sess) - window_len
-    for i in range(end + 1):
-        window = sess[i: i + window_len]
->>>>>>> 3309b464
         if i == 0:
             use_start = use_start_end_tokens
         else:
@@ -281,11 +248,7 @@
     use_geo_mean: bool = False,
 ) -> Tuple[List[str], float]:
     """
-<<<<<<< HEAD
     Find and compute likelihood of the rarest window in the session.
-=======
-    Find and compute the likelihood of the rarest window of length `window_len` from the session.
->>>>>>> 3309b464
 
     Parameters
     ----------
@@ -329,8 +292,4 @@
         return [], np.nan
     min_lik = min(likelihoods)
     ind = likelihoods.index(min_lik)
-<<<<<<< HEAD
-    return session[ind : ind + window_len], min_lik  # noqa: E203
-=======
-    return session[ind: ind + window_len], min_lik
->>>>>>> 3309b464
+    return session[ind : ind + window_len], min_lik  # noqa: E203