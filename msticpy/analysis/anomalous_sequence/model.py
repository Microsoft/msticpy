# -------------------------------------------------------------------------
# Copyright (c) Microsoft Corporation. All rights reserved.
# Licensed under the MIT License. See License.txt in the project root for
# license information.
# --------------------------------------------------------------------------
"""Module for Model class for modelling sessions data."""

from collections import defaultdict
<<<<<<< HEAD
from typing import List, Union, Dict, Any
=======
from typing import List, Union, Dict
>>>>>>> 3309b464

from .utils.data_structures import Cmd
from .utils import cmds_only, cmds_params_only, cmds_params_values, probabilities
from ...common.utility import MsticpyException


# pylint: disable=too-many-instance-attributes
# pylint: disable=too-few-public-methods
class Model:
    """Class for modelling sessions data."""

    def __init__(self, sessions: List[List[Union[str, Cmd]]]):
        """
        Instantiate the Model class.

        This Model class can be used to model sessions, where each
        session is a sequence of commands. We use a sliding window
        approach to calculate the rarest part of each session. We
        can view the sessions in ascending order of this metric to
        see if the top sessions are anomalous/malicious.

        Parameters
        ----------
        sessions: List[List[Union[str, Cmd]]]
            list of sessions, where each session is a list of either
            strings or a list of the Cmd datatype.

            The Cmd datatype should have "name" and "params" as attributes
            where "name" is the name of the command (string) and "params"
            is either a set of accompanying params or a dict of
            accompanying params and values.

            examples formats of a session:
                1) ['Set-User', 'Set-Mailbox']
                2) [Cmd(name='Set-User', params={'Identity', 'Force'}),
                    Cmd(name='Set-Mailbox', params={'Identity', 'AuditEnabled'})]
                3) [Cmd(
                        name='Set-User',
                        params={'Identity': 'blahblah', 'Force': 'true'}
                    ),
                    Cmd(name='Set-Mailbox',
                    params={'Identity': 'blahblah', 'AuditEnabled': 'false'})]

        """
        if not isinstance(sessions, list):
            raise MsticpyException("`sessions` should be a list")
        if len(sessions) == 0:
            raise MsticpyException("`sessions` should not be an empty list")
        for i, ses in enumerate(sessions):
            if not isinstance(ses, list):
                raise MsticpyException("each session in `sessions` should be a list")
            if len(ses) == 0:
                raise MsticpyException(
                    "session at index {} of `sessions` is empty. Each session "
                    "should contain at least one command".format(i)
                )

        self.start_token = "##START##"
        self.end_token = "##END##"
        self.unk_token = "##UNK##"

        self.sessions = sessions
        self.session_type = None
        self._asses_input()

        self.seq1_counts = None
        self.seq2_counts = None
        self.param_counts = None
        self.cmd_param_counts = None
        self.value_counts = None
        self.param_value_counts = None

        self.modellable_params = None

        self.prior_probs = None
        self.trans_probs = None
        self.param_probs = None
        self.param_cond_cmd_probs = None
        self.value_probs = None
        self.value_cond_param_probs = None

<<<<<<< HEAD
        self.set_params_cond_cmd_probs: Dict[Any, Any] = dict()
=======
        self.set_params_cond_cmd_probs = dict()  # type: Dict[str, Dict[str, float]]
>>>>>>> 3309b464

        self.session_likelihoods = None
        self.session_geomean_likelihoods = None

<<<<<<< HEAD
        self.rare_windows: Dict[Any, Any] = dict()
        self.rare_window_likelihoods: Dict[Any, Any] = dict()

        self.rare_windows_geo: Dict[Any, Any] = dict()
        self.rare_window_likelihoods_geo: Dict[Any, Any] = dict()
=======
        self.rare_windows = dict()  # type: Dict[int, list]
        self.rare_window_likelihoods = dict()  # type: Dict[int, list]

        self.rare_windows_geo = dict()  # type: Dict[int, list]
        self.rare_window_likelihoods_geo = dict()  # type: Dict[int, list]
>>>>>>> 3309b464

    def train(self):
        """
        Train the model by computing counts and probabilities.

        In particular, computes the counts and probabilities of the commands
        (and possibly the params if provided, and possibly the values if provided)

        """
        self._compute_counts()
        self._compute_probs()

    def compute_scores(self, use_start_end_tokens: bool):
        """
        Compute some likelihood based scores/metrics for each of the sessions.

<<<<<<< HEAD
        In particular, computes the likelihoods and geometric mean of
        the likelihoods for each of the sessions. Also, uses the sliding
        window approach to compute the rarest window likelihoods for each
        of the sessions. It does this for windows of length 2 and 3.

        Note that if we have a session of length k, and we use a sliding
        window of length k+1, then we will end up with np.nan for the
        rarest window likelihood metric for that session.
        However, if `use_start_end_tokens` is set to True, then
        because we will be appending self.end_token to the session,
        the session will be treated as a session of length k+1,
=======
        In particular, computes the likelihoods and geometric mean of the likelihoods for each of
        the sessions. Also, uses the sliding window approach to compute the rarest window
        likelihoods for each of the sessions. It does this for windows of length 2 and 3.

        Note that if we have a session of length k, and we use a sliding window of length k+1, then
        we will end up with np.nan for the rarest window likelihood metric for that session.
        However, if `use_start_end_tokens` is set to True, then because we will be appending
        self.end_token to the session, the session will be treated as a session of length k+1,
>>>>>>> 3309b464
        therefore, we will end up with a non np.nan value for that session.

        Parameters
        ----------
        use_start_end_tokens: bool
            if True, then self.start_token and self.end_token will be
            prepended and appended to each
            of the sessions respectively before the calculations are done.

        """
        if self.prior_probs is None:
            raise MsticpyException(
                "please train the model first before using this method"
            )
        self.compute_likelihoods_of_sessions(use_start_end_tokens=use_start_end_tokens)
        self.compute_geomean_lik_of_sessions()
        self.compute_rarest_windows(
            window_len=2, use_geo_mean=False, use_start_end_tokens=use_start_end_tokens
        )
        self.compute_rarest_windows(
            window_len=3, use_geo_mean=False, use_start_end_tokens=use_start_end_tokens
        )

    def _compute_counts(self):
        """
        Compute all the counts for the model.

        The items we will count depend on the the `session_type` attribute.
        We will compute the individual command and transition command counts.

        If params are provided with the commands, then, in addition,
        we will compute the individual param counts and param conditional
        on the command counts.

        If values are provided with the params, then in addition, we
        will compute the individual value counts and value conditional
        on the param counts. Also, we will use rough heuristics
        to determine which params take categorical values, and hence
        have modellable values.

        """
        if self.session_type is None:
            raise MsticpyException("session_type attribute should not be None")

        if self.session_type == SessionType.cmds_only:
            seq1_counts, seq2_counts = cmds_only.compute_counts(
                sessions=self.sessions,
                start_token=self.start_token,
                end_token=self.end_token,
                unk_token=self.unk_token,
            )

            self.seq1_counts = seq1_counts
            self.seq2_counts = seq2_counts

        elif self.session_type == SessionType.cmds_params_only:
            (
                seq1_counts,
                seq2_counts,
                param_counts,
                cmd_param_counts,
            ) = cmds_params_only.compute_counts(
                sessions=self.sessions,
                start_token=self.start_token,
                end_token=self.end_token,
                unk_token=self.unk_token,
            )

            self.seq1_counts = seq1_counts
            self.seq2_counts = seq2_counts
            self.param_counts = param_counts
            self.cmd_param_counts = cmd_param_counts

        elif self.session_type == SessionType.cmds_params_values:
            (
                seq1_counts,
                seq2_counts,
                param_counts,
                cmd_param_counts,
                value_counts,
                param_value_counts,
            ) = cmds_params_values.compute_counts(
                sessions=self.sessions,
                start_token=self.start_token,
                end_token=self.end_token,
                unk_token=self.unk_token,
            )

            modellable_params = cmds_params_values.get_params_to_model_values(
                param_counts=param_counts, param_value_counts=param_value_counts
            )

            self.seq1_counts = seq1_counts
            self.seq2_counts = seq2_counts
            self.param_counts = param_counts
            self.cmd_param_counts = cmd_param_counts
            self.value_counts = value_counts
            self.param_value_counts = param_value_counts

            self.modellable_params = modellable_params

    def _compute_probs(self):
        """
        Compute all the probabilities for the model.

        The probabilities we compute depends on the `session_type` attribute.
        We will compute the individual command and transition
        command probabilities.

        If params are provided with the commands, then, in addition,
        we will compute the individual param probabilities and param
        conditional on the command probabilities.

        If values are provided with the params, then in addition,
        we will compute the individual value probabilities and
        value conditional on the param probabilities.

        """
        self._compute_probs_cmds()
        if self.session_type in [
            SessionType.cmds_params_only,
            SessionType.cmds_params_values,
        ]:
            self._compute_probs_params()
        if self.session_type == SessionType.cmds_params_values:
            self._compute_probs_values()

    def compute_setof_params_cond_cmd(self, use_geo_mean: bool):  # noqa: MC0001
        """
        Compute likelihood of combinations of params conditional on the cmd.

        In particular, go through each command from each session and
        compute the probability of that set of params (and values if provided)
        appearing conditional on the command.

        This can help us to identify unlikely combinations of params
        (and values if provided) for each distinct command.

        Note, this method is only available if each session is a list
         of the Cmd datatype. It will result in an Exception if you
         try and use it when each session is a list of strings.

        Parameters
        ----------
        use_geo_mean: bool
            if True, then the probabilities will be raised to
            the power of (1/K)
            case1: we have only params:
                Then K is the number of distinct params which appeared
                for the given cmd across all the sessions.
            case2: we have params and values:
                Then K is the number of distinct params which appeared
                for the given cmd across all the sessions + the number
                of values which we included in the modelling for this cmd.

        """
        if self.param_probs is None:
            raise MsticpyException(
                "please train the model first before using this method"
            )

        if self.session_type is None:
            raise MsticpyException("session_type attribute should not be None")

        if self.session_type == SessionType.cmds_only:
            raise MsticpyException(
                'this method is not available for your type of input data "sessions"'
            )
        if self.session_type == SessionType.cmds_params_only:
            result = defaultdict(lambda: defaultdict(lambda: 0))
            for ses in self.sessions:
                for cmd in ses:
                    c_name = cmd.name
                    params = cmd.params
                    prob = cmds_params_only.compute_prob_setofparams_given_cmd(
                        cmd=c_name,
                        params=params,
                        param_cond_cmd_probs=self.param_cond_cmd_probs,
                        use_geo_mean=use_geo_mean,
                    )
                    result[c_name][tuple(params)] = prob
            self.set_params_cond_cmd_probs = result
        else:
            result = defaultdict(lambda: defaultdict(lambda: 0))
            for ses in self.sessions:
                for cmd in ses:
                    c_name = cmd.name
                    params = cmd.params
                    pars = set(cmd.params.keys())
                    intersection_pars = pars.intersection(self.modellable_params)
                    key = set()
                    for par in pars:
                        if par in intersection_pars:
                            key.add("{} --- {}".format(par, params[par]))
                        else:
                            key.add(par)
                    prob = cmds_params_values.compute_prob_setofparams_given_cmd(
                        cmd=c_name,
                        params_with_vals=params,
                        param_cond_cmd_probs=self.param_cond_cmd_probs,
                        value_cond_param_probs=self.value_cond_param_probs,
                        modellable_params=self.modellable_params,
                        use_geo_mean=use_geo_mean,
                    )
                    result[c_name][tuple(key)] = prob
            self.set_params_cond_cmd_probs = result

    def compute_likelihoods_of_sessions(self, use_start_end_tokens: bool = True):
        """
        Compute the likelihoods for each of the sessions.

        Note: If the lengths (number of commands) of the sessions vary a lot,
        then you may not be able to fairly compare the likelihoods between a
        long session and a short session. This is because longer sessions
        involve multiplying more numbers together which are between 0 and 1.
        Therefore the length of the session will be negatively correlated with
        the likelihoods. If you take the geometric mean of the likelihood, then
        you can compare the likelihoods more fairly across different session
        lengths

        Parameters
        ----------
        use_start_end_tokens: bool
            if True, then `start_token` and `end_token` will be prepended
            and appended to the session respectively before the calculations
            are done

        """
        if self.prior_probs is None:
            raise MsticpyException(
                "please train the model first before using this method"
            )

        result = []

        for sess in self.sessions:
            if self.session_type == SessionType.cmds_only:
                tmp = cmds_only.compute_likelihood_window(
                    window=sess,
                    prior_probs=self.prior_probs,
                    trans_probs=self.trans_probs,
                    use_start_token=use_start_end_tokens,
                    use_end_token=use_start_end_tokens,
                    start_token=self.start_token,
                    end_token=self.end_token,
                )
            elif self.session_type == SessionType.cmds_params_only:
                tmp = cmds_params_only.compute_likelihood_window(
                    window=sess,
                    prior_probs=self.prior_probs,
                    trans_probs=self.trans_probs,
                    param_cond_cmd_probs=self.param_cond_cmd_probs,
                    use_start_token=use_start_end_tokens,
                    use_end_token=use_start_end_tokens,
                    start_token=self.start_token,
                    end_token=self.end_token,
                )
            else:
                tmp = cmds_params_values.compute_likelihood_window(
                    window=sess,
                    prior_probs=self.prior_probs,
                    trans_probs=self.trans_probs,
                    param_cond_cmd_probs=self.param_cond_cmd_probs,
                    value_cond_param_probs=self.value_cond_param_probs,
                    modellable_params=self.modellable_params,
                    use_start_token=use_start_end_tokens,
                    use_end_token=use_start_end_tokens,
                    start_token=self.start_token,
                    end_token=self.end_token,
                )

            result.append(tmp)

        self.session_likelihoods = result

    def compute_geomean_lik_of_sessions(self):
        """
        Compute the geometric mean of the likelihood for each of the sessions.

        This is done by raising the likelihood of the session to the power of
        (1 / k) where k is the length of the session.

        Note: If the lengths (number of commands) of the sessions vary a lot,
        then you may not be able to fairly compare the likelihoods between a
        long session and a short session. This is because longer sessions
        involve multiplying more numbers together which are between 0 and 1.
        Therefore the length of the session will be negatively correlated with
        the likelihoods. If you take the geometric mean of the likelihood, then
        you can compare the likelihoods more fairly across different session
        lengths.

        """
        if self.session_likelihoods is None:
            self.compute_likelihoods_of_sessions()
        result = []
        for i in range(len(self.sessions)):
            lik = self.session_likelihoods[i]
            k = len(self.sessions[i])
            result.append(lik ** (1 / k))

        self.session_geomean_likelihoods = result

    def compute_rarest_windows(
        self,
        window_len: int,
        use_start_end_tokens: bool = True,
        use_geo_mean: bool = False,
    ):
        """
        Find the rarest window and corresponding likelihood for each session.

<<<<<<< HEAD
        In particular, uses a sliding window approach to find the rarest window
        and corresponding likelihood for that window for each session.

        If we have a long session filled with benign activity except for a small
        window of suspicious behaviour, then this approach should be able to
        identity the session as anomalous. This approach should be more
        effective than simply taking the geometric mean of the full session
        likelihood. This is because the small window of suspicious behaviour
        might get averaged out by the majority benign behaviour in the session
        when using the geometric mean approach.

        Note that if we have a session of length k, and we use a sliding window
        of length k+1, then we will end up with np.nan for the rarest window
        likelihood metric for that session. However, if `use_start_end_tokens`
        is set to True, then because we will be appending self.end_token to the
        session, the session will be treated as a session of length k+1,
=======
        In particular, uses a sliding window approach to find the rarest window and corresponding
        likelihood for that window for each session.

        If we have a long session filled with benign activity except for a small window of
        suspicious behaviour, then this approach should be able to identity the session as
        anomalous. This approach should be more effective than simply taking the geometric mean of
        the full session likelihood. This is because the small window of suspicious behaviour
        might get averaged out by the majority benign behaviour in the session when using the
        geometric mean approach.

        Note that if we have a session of length k, and we use a sliding window of length k+1, then
        we will end up with np.nan for the rarest window likelihood metric for that session.
        However, if `use_start_end_tokens` is set to True, then because we will be appending
        self.end_token to the session, the session will be treated as a session of length k+1,
>>>>>>> 3309b464
        therefore, we will end up with a non np.nan value.

        Parameters
        ----------
        window_len: int
            length of sliding window for likelihood calculations
        use_start_end_tokens: bool
            if True, then `start_token` and `end_token` will be prepended
            and appended to each
            session respectively before the calculations are done
        use_geo_mean: bool
            if True, then each of the likelihoods of the sliding windows
            will be raised to the power
            of (1/`window_len`)

        """
        if self.prior_probs is None:
            raise MsticpyException(
                "please train the model first before using this method"
            )

        if self.session_type == SessionType.cmds_only:
            rare_tuples = [
                cmds_only.rarest_window_session(
                    session=ses,
                    prior_probs=self.prior_probs,
                    trans_probs=self.trans_probs,
                    window_len=window_len,
                    use_start_end_tokens=use_start_end_tokens,
                    start_token=self.start_token,
                    end_token=self.end_token,
                    use_geo_mean=use_geo_mean,
                )
                for ses in self.sessions
            ]
        elif self.session_type == SessionType.cmds_params_only:
            rare_tuples = [
                cmds_params_only.rarest_window_session(
                    session=ses,
                    prior_probs=self.prior_probs,
                    trans_probs=self.trans_probs,
                    param_cond_cmd_probs=self.param_cond_cmd_probs,
                    window_len=window_len,
                    use_start_end_tokens=use_start_end_tokens,
                    start_token=self.start_token,
                    end_token=self.end_token,
                    use_geo_mean=use_geo_mean,
                )
                for ses in self.sessions
            ]
        else:
            rare_tuples = [
                cmds_params_values.rarest_window_session(
                    session=ses,
                    prior_probs=self.prior_probs,
                    trans_probs=self.trans_probs,
                    param_cond_cmd_probs=self.param_cond_cmd_probs,
                    value_cond_param_probs=self.value_cond_param_probs,
                    modellable_params=self.modellable_params,
                    window_len=window_len,
                    use_start_end_tokens=use_start_end_tokens,
                    start_token=self.start_token,
                    end_token=self.end_token,
                    use_geo_mean=use_geo_mean,
                )
                for ses in self.sessions
            ]

        if use_geo_mean:
            self.rare_windows_geo[window_len] = [rare[0] for rare in rare_tuples]
            self.rare_window_likelihoods_geo[window_len] = [
                rare[1] for rare in rare_tuples
            ]
        else:
            self.rare_windows[window_len] = [rare[0] for rare in rare_tuples]
            self.rare_window_likelihoods[window_len] = [rare[1] for rare in rare_tuples]

    def _compute_probs_cmds(self):
        """Compute the individual and transition command probabilties."""
        if self.seq1_counts is None:
            raise MsticpyException("seq1_counts attribute should not be None")
        if self.seq2_counts is None:
            raise MsticpyException("seq2_counts attribute should not be None")

        prior_probs, trans_probs = probabilities.compute_cmds_probs(
            seq1_counts=self.seq1_counts,
            seq2_counts=self.seq2_counts,
            unk_token=self.unk_token,
        )

        self.prior_probs = prior_probs
        self.trans_probs = trans_probs

    def _compute_probs_params(self):
        """Compute the individual param probs and param conditional on command probs."""
        if self.param_counts is None:
            raise MsticpyException("param_counts attribute should not be None")
        if self.cmd_param_counts is None:
            raise MsticpyException("cmd_param_counts attribute should not be None")

        param_probs, param_cond_cmd_probs = probabilities.compute_params_probs(
            param_counts=self.param_counts,
            cmd_param_counts=self.cmd_param_counts,
            unk_token=self.unk_token,
        )

        self.param_probs = param_probs
        self.param_cond_cmd_probs = param_cond_cmd_probs

    def _compute_probs_values(self):
        """Compute the individual value probs and value conditional on param probs."""
        if self.value_counts is None:
            raise MsticpyException("value_counts attribute should not be None")
        if self.param_value_counts is None:
            raise MsticpyException("param_value_counts attribute should not be None")

        value_probs, value_cond_param_probs = probabilities.compute_values_probs(
            value_counts=self.value_counts,
            param_value_counts=self.param_value_counts,
            unk_token=self.unk_token,
        )

        self.value_probs = value_probs
        self.value_cond_param_probs = value_cond_param_probs

    def _asses_input(self):
        """
        Determine what type of sessions we have.

        In particular, assess the input `self.sessions` to see whether each
        session is a list of strings, or list of the Cmd datatype. And if each
        session is a list of the Cmd datatype, it will assess whether the params
        attribute of the Cmd datatype is a set or a dict.

        """
        session = self.sessions[0]
        cmd = session[0]
        if isinstance(cmd, str):
            self.session_type = SessionType.cmds_only
        elif self._check_cmd_type():
            if isinstance(cmd.params, set):
                self.session_type = SessionType.cmds_params_only
            elif isinstance(cmd.params, dict):
                self.session_type = SessionType.cmds_params_values
            else:
                raise MsticpyException(
                    "Params attribute of Cmd data structure should "
                    + "be either a set or a dict"
                )
        else:
            raise MsticpyException(
                "Each element of 'sessions' should be a list of either "
                + "strings, or Cmd data types"
            )

    def _check_cmd_type(self):
        """Check whether the Cmd datatype has the expected attributes."""
        session = self.sessions[0]
        cmd = session[0]
        if "name" in dir(cmd) and "params" in dir(cmd):
            return True
        return False


class SessionType:
    """Class for storing the types of accepted sessions."""

    cmds_only = "cmds_only"
    cmds_params_only = "cmds_params_only"
    cmds_params_values = "cmds_params_values"<|MERGE_RESOLUTION|>--- conflicted
+++ resolved
@@ -6,11 +6,7 @@
 """Module for Model class for modelling sessions data."""
 
 from collections import defaultdict
-<<<<<<< HEAD
 from typing import List, Union, Dict, Any
-=======
-from typing import List, Union, Dict
->>>>>>> 3309b464
 
 from .utils.data_structures import Cmd
 from .utils import cmds_only, cmds_params_only, cmds_params_values, probabilities
@@ -92,28 +88,16 @@
         self.value_probs = None
         self.value_cond_param_probs = None
 
-<<<<<<< HEAD
-        self.set_params_cond_cmd_probs: Dict[Any, Any] = dict()
-=======
         self.set_params_cond_cmd_probs = dict()  # type: Dict[str, Dict[str, float]]
->>>>>>> 3309b464
 
         self.session_likelihoods = None
         self.session_geomean_likelihoods = None
 
-<<<<<<< HEAD
-        self.rare_windows: Dict[Any, Any] = dict()
-        self.rare_window_likelihoods: Dict[Any, Any] = dict()
-
-        self.rare_windows_geo: Dict[Any, Any] = dict()
-        self.rare_window_likelihoods_geo: Dict[Any, Any] = dict()
-=======
         self.rare_windows = dict()  # type: Dict[int, list]
         self.rare_window_likelihoods = dict()  # type: Dict[int, list]
 
         self.rare_windows_geo = dict()  # type: Dict[int, list]
         self.rare_window_likelihoods_geo = dict()  # type: Dict[int, list]
->>>>>>> 3309b464
 
     def train(self):
         """
@@ -130,7 +114,6 @@
         """
         Compute some likelihood based scores/metrics for each of the sessions.
 
-<<<<<<< HEAD
         In particular, computes the likelihoods and geometric mean of
         the likelihoods for each of the sessions. Also, uses the sliding
         window approach to compute the rarest window likelihoods for each
@@ -142,16 +125,6 @@
         However, if `use_start_end_tokens` is set to True, then
         because we will be appending self.end_token to the session,
         the session will be treated as a session of length k+1,
-=======
-        In particular, computes the likelihoods and geometric mean of the likelihoods for each of
-        the sessions. Also, uses the sliding window approach to compute the rarest window
-        likelihoods for each of the sessions. It does this for windows of length 2 and 3.
-
-        Note that if we have a session of length k, and we use a sliding window of length k+1, then
-        we will end up with np.nan for the rarest window likelihood metric for that session.
-        However, if `use_start_end_tokens` is set to True, then because we will be appending
-        self.end_token to the session, the session will be treated as a session of length k+1,
->>>>>>> 3309b464
         therefore, we will end up with a non np.nan value for that session.
 
         Parameters
@@ -463,7 +436,6 @@
         """
         Find the rarest window and corresponding likelihood for each session.
 
-<<<<<<< HEAD
         In particular, uses a sliding window approach to find the rarest window
         and corresponding likelihood for that window for each session.
 
@@ -480,22 +452,6 @@
         likelihood metric for that session. However, if `use_start_end_tokens`
         is set to True, then because we will be appending self.end_token to the
         session, the session will be treated as a session of length k+1,
-=======
-        In particular, uses a sliding window approach to find the rarest window and corresponding
-        likelihood for that window for each session.
-
-        If we have a long session filled with benign activity except for a small window of
-        suspicious behaviour, then this approach should be able to identity the session as
-        anomalous. This approach should be more effective than simply taking the geometric mean of
-        the full session likelihood. This is because the small window of suspicious behaviour
-        might get averaged out by the majority benign behaviour in the session when using the
-        geometric mean approach.
-
-        Note that if we have a session of length k, and we use a sliding window of length k+1, then
-        we will end up with np.nan for the rarest window likelihood metric for that session.
-        However, if `use_start_end_tokens` is set to True, then because we will be appending
-        self.end_token to the session, the session will be treated as a session of length k+1,
->>>>>>> 3309b464
         therefore, we will end up with a non np.nan value.
 
         Parameters
