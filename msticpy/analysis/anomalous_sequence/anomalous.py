--- conflicted
+++ resolved
@@ -93,11 +93,7 @@
     source_columns: list = None,
 ):
     """
-<<<<<<< HEAD
     Visualise the scored sessions on an interactive timeline.
-=======
-    Take scored sessions data as input and visualise them on an interactive timeline figure.
->>>>>>> 3309b464
 
     Parameters
     ----------
@@ -165,11 +161,7 @@
     source_columns: list = None,
 ):
     """
-<<<<<<< HEAD
     Model sessions and then produces an interactive timeline visualisation plot.
-=======
-    Model sessions and then produce an interactive timeline visualisation plot.
->>>>>>> 3309b464
 
     In particular, the sessions are modelled using a sliding window approach
     within a markov model. The visualisation plot has time on the x-axis and
